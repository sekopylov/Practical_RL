--- conflicted
+++ resolved
@@ -548,10 +548,6 @@
       "version": "3.6.2"
     }
   },
-<<<<<<< HEAD
-  "nbformat": 4,
-  "nbformat_minor": 1
-=======
   {
    "cell_type": "markdown",
    "metadata": {},
@@ -969,5 +965,4 @@
  },
  "nbformat": 4,
  "nbformat_minor": 1
->>>>>>> 22b55303
 }