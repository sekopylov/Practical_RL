--- conflicted
+++ resolved
@@ -1217,13 +1217,9 @@
  "metadata": {
   "language_info": {
    "name": "python",
-<<<<<<< HEAD
    "nbconvert_exporter": "python",
    "pygments_lexer": "ipython3",
    "version": "3.6.8"
-=======
-   "pygments_lexer": "ipython3"
->>>>>>> 48198858
   }
  },
  "nbformat": 4,
